#!/usr/bin/env python2.7
#-------------------------------------------------------------------------------
# Name:         __init__.py
# Purpose:      PluginsFinder class for the SSLyze plugins package.
#
# Author:       alban, aaron
#
# Copyright:    2012 SSLyze developers
#
#   SSLyze is free software: you can redistribute it and/or modify
#   it under the terms of the GNU General Public License as published by
#   the Free Software Foundation, either version 2 of the License, or
#   (at your option) any later version.
#
#   SSLyze is distributed in the hope that it will be useful,
#   but WITHOUT ANY WARRANTY; without even the implied warranty of
#   MERCHANTABILITY or FITNESS FOR A PARTICULAR PURPOSE.  See the
#   GNU General Public License for more details.
#
#   You should have received a copy of the GNU General Public License
#   along with SSLyze.  If not, see <http://www.gnu.org/licenses/>.
#-------------------------------------------------------------------------------


import os
import sys
import inspect
from imp import load_module, find_module
import importlib

import plugins
import plugins.PluginBase


class PluginsFinder:

    def __init__(self):
        """
        Opens the plugins folder and looks at every .py module in that directory.
        Finds available plugins by looking at any class defined in those modules
        that implements the PluginBase abstract class.
        Returns a list of plugin classes.
        """
        self._plugin_classes = set([])
        self._commands = {}
        self._aggressive_comands = []


        if hasattr(sys,"frozen") and sys.frozen in ("windows_exe", "console_exe"):
            # For py2exe builds we have to load the plugins statically using a hardcoded list
            plugin_modules = self.get_plugin_modules_static()
        else:
            # When ran from the interpreter, just dynamically find the available plugins
            plugin_modules = self.get_plugin_modules_dynamic()

        for module in plugin_modules:
            # Check every declaration in that module
            for name in dir(module):
                obj = getattr(module, name)
                if name not in module.__name__:
                    # Plugins have to have the same class name as their module name
                    # This prevents Plugin B from being detected twice when there is a Plugin A that imports Plugin B
                    continue

                if inspect.isclass(obj):
                    # A class declaration was found in that module
                    # Checking if it's a subclass of PluginBase
                    # Discarding PluginBase as a subclass of PluginBase
                    if obj != plugins.PluginBase.PluginBase:
                        for base in obj.__bases__:
                            # H4ck because issubclass() doesn't seem to work as expected on Linux
                            # It has to do with PluginBase being imported multiple times (within plugins) or something
                            if base.__name__ == 'PluginBase':
                                # A plugin was found, keep it
                                self._plugin_classes.add(obj)

                        #if issubclass(obj, plugins.PluginBase.PluginBase):
                            # A plugin was found, keep it
                        #    self._plugin_classes.add(obj)

                                # Store the plugin's commands
                                for (cmd, is_aggressive) in obj.get_interface().get_commands_as_text():
                                    self._commands[cmd] = obj
                                    # Store a list of aggressive commands
                                    if is_aggressive:
                                        self._aggressive_comands.append(cmd)



    def get_plugins(self):
        return self._plugin_classes


    def get_commands(self):
        return self._commands


    def get_aggressive_commands(self):
        return self._aggressive_comands


    @staticmethod
    def get_plugin_modules_static():

        plugin_modules = []
        AVAILABLE_PLUGIN_NAMES = ['plugins.PluginCompression', 'plugins.PluginCertInfo', 'plugins.PluginHeartbleed',
                                  'plugins.PluginHSTS', 'plugins.PluginOpenSSLCipherSuites',
                                  'plugins.PluginSessionRenegotiation', 'plugins.PluginSessionResumption',
                                  'plugins.PluginChromeSha1Deprecation', 'plugins.PluginOpenSSLProtocolSupport']

        # This it to ensure py2exe can find the plugins
        import plugins.PluginCompression
        import plugins.PluginCertInfo
        import plugins.PluginHeartbleed
        import plugins.PluginHSTS
        import plugins.PluginOpenSSLCipherSuites
        import plugins.PluginSessionRenegotiation
        import plugins.PluginSessionResumption
<<<<<<< HEAD
=======
        import plugins.PluginChromeSha1Deprecation
        import plugins.PluginOpenSSLProtocolSupport
>>>>>>> 3db07dd2

        for plugin_name in AVAILABLE_PLUGIN_NAMES:
            imported_module = importlib.import_module(plugin_name)
            plugin_modules.append(imported_module)

        return plugin_modules


    @staticmethod
    def get_plugin_modules_dynamic():

        plugin_modules = []

        plugin_dir = plugins.__path__[0]
        full_plugin_dir = os.path.join(sys.path[0], plugin_dir)

        if os.path.exists(full_plugin_dir):
            for (root, dirs, files) in os.walk(full_plugin_dir):
                del dirs[:] # Do not walk into subfolders of the plugin directory
                # Checking every .py module in the plugin directory
                plugins_loaded = []
                for source in (s for s in files if s.endswith((".py"))):
                    module_name = os.path.splitext(os.path.basename(source))[0]
                    if module_name in plugins_loaded:
                        continue
                    plugins_loaded.append(module_name)
                    full_name = os.path.splitext(source)[0].replace(os.path.sep,'.')

                    try: # Try to import the plugin package
                    # The plugin package HAS to be imported as a submodule
                    # of module 'plugins' or it will break windows compatibility
                        (file, pathname, description) = \
                            find_module(full_name, plugins.__path__)
                        module = load_module('plugins.' + full_name, file,
                                                pathname, description)
                    except Exception as e:
                        print '  ' + module_name + ' - Import Error: ' + str(e)
                        continue

                    plugin_modules.append(module)

        return plugin_modules<|MERGE_RESOLUTION|>--- conflicted
+++ resolved
@@ -116,11 +116,7 @@
         import plugins.PluginOpenSSLCipherSuites
         import plugins.PluginSessionRenegotiation
         import plugins.PluginSessionResumption
-<<<<<<< HEAD
-=======
-        import plugins.PluginChromeSha1Deprecation
         import plugins.PluginOpenSSLProtocolSupport
->>>>>>> 3db07dd2
 
         for plugin_name in AVAILABLE_PLUGIN_NAMES:
             imported_module = importlib.import_module(plugin_name)
